--- conflicted
+++ resolved
@@ -231,27 +231,16 @@
         }
       end
       let(:request_body) do
-<<<<<<< HEAD
         {
           :event_id => "qTtZdczOccgaPncGJaCiLg",
           :summary => "Board meeting",
           :description => "Discuss plans for the next quarter.",
-          :start => start_datetime_string,
-          :end => end_datetime_string,
+          :start => encoded_start_datetime,
+          :end => encoded_end_datetime,
           :location => {
             :description => "Board room"
           }
         }
-=======
-        hash_including(:event_id => "qTtZdczOccgaPncGJaCiLg",
-                       :summary => "Board meeting",
-                       :description => "Discuss plans for the next quarter.",
-                       :start => encoded_start_datetime,
-                       :end => encoded_end_datetime,
-                       :location => {
-                         :description => "Board room"
-                       })
->>>>>>> 486d63bf
       end
       let(:correct_response_code) { 202 }
       let(:correct_response_body) { nil }
